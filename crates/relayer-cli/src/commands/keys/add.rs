--- conflicted
+++ resolved
@@ -146,11 +146,7 @@
                         "Added key '{}' ({}) on chain {}",
                         opts.name,
                         key.account(),
-<<<<<<< HEAD
                         opts.config.id()
-=======
-                        opts.config.id
->>>>>>> d3ad2eb2
                     ))
                     .exit(),
                     Err(e) => Output::error(format!(
@@ -174,11 +170,7 @@
                         "Restored key '{}' ({}) on chain {}",
                         opts.name,
                         key.account(),
-<<<<<<< HEAD
                         opts.config.id(),
-=======
-                        opts.config.id
->>>>>>> d3ad2eb2
                     ))
                     .exit(),
                     Err(e) => Output::error(format!(
@@ -206,7 +198,6 @@
     hd_path: &StandardHDPath,
     overwrite: bool,
 ) -> eyre::Result<AnySigningKeyPair> {
-<<<<<<< HEAD
     let account_prefix = match config.r#type() {
         ChainType::CosmosSdk => &config.cosmos().account_prefix,
         ChainType::Eth => "eth",
@@ -225,24 +216,6 @@
         keyring.add_key(key_name, key_pair.clone())?;
         key_pair.into()
     };
-=======
-    let key_pair = match config.r#type {
-        ChainType::CosmosSdk => {
-            let mut keyring =
-                KeyRing::new_secp256k1(Store::Test, &config.account_prefix, &config.id)?;
-
-            check_key_exists(&keyring, key_name, overwrite);
-
-            let key_contents =
-                fs::read_to_string(file).map_err(|_| eyre!("error reading the key file"))?;
-            let key_pair = Secp256k1KeyPair::from_seed_file(&key_contents, hd_path)?;
-
-            keyring.add_key(key_name, key_pair.clone())?;
-            key_pair.into()
-        }
-    };
-
->>>>>>> d3ad2eb2
     Ok(key_pair)
 }
 
@@ -256,7 +229,6 @@
     let mnemonic_content =
         fs::read_to_string(mnemonic).map_err(|_| eyre!("error reading the mnemonic file"))?;
 
-<<<<<<< HEAD
     let account_prefix = match config.r#type() {
         ChainType::CosmosSdk => &config.cosmos().account_prefix,
         ChainType::Eth => "eth",
@@ -278,27 +250,6 @@
         keyring.add_key(key_name, key_pair.clone())?;
         key_pair.into()
     };
-=======
-    let key_pair = match config.r#type {
-        ChainType::CosmosSdk => {
-            let mut keyring =
-                KeyRing::new_secp256k1(Store::Test, &config.account_prefix, &config.id)?;
-
-            check_key_exists(&keyring, key_name, overwrite);
-
-            let key_pair = Secp256k1KeyPair::from_mnemonic(
-                &mnemonic_content,
-                hdpath,
-                &config.address_type,
-                keyring.account_prefix(),
-            )?;
-
-            keyring.add_key(key_name, key_pair.clone())?;
-            key_pair.into()
-        }
-    };
-
->>>>>>> d3ad2eb2
     Ok(key_pair)
 }
 
