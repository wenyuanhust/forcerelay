[package]
name       = "ibc-integration-test"
<<<<<<< HEAD
version    = "0.21.0"
=======
version    = "0.22.0"
>>>>>>> d3ad2eb2
edition    = "2021"
license    = "Apache-2.0"
readme     = "README.md"
keywords   = ["blockchain", "consensus", "cosmos", "ibc", "tendermint"]
homepage   = "https://hermes.informal.systems/"
repository = "https://github.com/informalsystems/hermes"
authors    = ["Informal Systems <hello@informal.systems>"]
rust-version = "1.65"
description = """
  Integration tests for IBC Relayer
"""

[dependencies]
ibc-relayer-types  = { path = "../../crates/relayer-types" }
ibc-relayer        = { path = "../../crates/relayer" }
ibc-test-framework = { path = "../test-framework" }

http = "0.2.8"
prost = { version = "0.11" }
serde_json = "1"
time = "0.3"
toml = "0.5"
tonic = { version = "0.8", features = ["tls", "tls-roots"] }
serde = "1.0.149"

[features]
default = []
example = []
manual = []
ordered = []
ica = []
ics29-fee = []
experimental = []
mbt = []
forward-packet = []
ics31 = []

[[bin]]
name = "test_setup_with_binary_channel"
doc = true

[dev-dependencies]
tempfile = "3.3.0"<|MERGE_RESOLUTION|>--- conflicted
+++ resolved
@@ -1,10 +1,6 @@
 [package]
 name       = "ibc-integration-test"
-<<<<<<< HEAD
-version    = "0.21.0"
-=======
 version    = "0.22.0"
->>>>>>> d3ad2eb2
 edition    = "2021"
 license    = "Apache-2.0"
 readme     = "README.md"
