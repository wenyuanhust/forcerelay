--- conflicted
+++ resolved
@@ -1,14 +1,11 @@
-<<<<<<< HEAD
-use ibc_relayer::config::{cosmos::types::Memo, Config};
-=======
 //! This test asserts that transactions preserve the value of
 //! the `memo_prefix` field of the receiving chain.
 //!
 //! You can find a more thorough walkthrough of this test at
 //! `tools/test-framework/src/docs/walkthroughs/memo.rs`.
 
-use ibc_relayer::config::{types::Memo, Config};
->>>>>>> d3ad2eb2
+use ibc_relayer::config::cosmos::types::Memo;
+use ibc_relayer::config::Config;
 use serde_json as json;
 
 use ibc_test_framework::ibc::denom::derive_ibc_denom;
